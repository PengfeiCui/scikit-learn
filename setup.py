#! /usr/bin/env python
#
# Copyright (C) 2007-2009 Cournapeau David <cournape@gmail.com>
#               2010 Fabian Pedregosa <fabian.pedregosa@inria.fr>

descr = """A set of python modules for machine learning and data mining"""

import sys
import os
import shutil

<<<<<<< HEAD
DISTNAME            = 'scikits.learn'
DESCRIPTION         = 'A set of python modules for machine learning and data mining'
LONG_DESCRIPTION    = open('README.rst').read()
MAINTAINER          = 'Fabian Pedregosa'
MAINTAINER_EMAIL    = 'fabian.pedregosa@inria.fr'
URL                 = 'http://scikit-learn.sourceforge.net'
LICENSE             = 'new BSD'
DOWNLOAD_URL        = 'http://sourceforge.net/projects/scikit-learn/files/'
VERSION             = '0.7.1'

import setuptools # we are using a setuptools namespace
=======
DISTNAME = 'scikits.learn'
DESCRIPTION = 'A set of python modules for machine learning and data mining'
LONG_DESCRIPTION = open('README.rst').read()
MAINTAINER = 'Fabian Pedregosa'
MAINTAINER_EMAIL = 'fabian.pedregosa@inria.fr'
URL = 'http://scikit-learn.sourceforge.net'
LICENSE = 'new BSD'
DOWNLOAD_URL = 'http://sourceforge.net/projects/scikit-learn/files/'
VERSION = '0.8-git'

import setuptools  # we are using a setuptools namespace
>>>>>>> 2f40141d
from numpy.distutils.core import setup


def configuration(parent_package='', top_path=None):
    if os.path.exists('MANIFEST'):
        os.remove('MANIFEST')

    from numpy.distutils.misc_util import Configuration
    config = Configuration(None, parent_package, top_path,
        namespace_packages=['scikits'])

    config.add_subpackage('scikits.learn')
    config.add_data_files('scikits/__init__.py')

    return config

if __name__ == "__main__":

    old_path = os.getcwd()
    local_path = os.path.dirname(os.path.abspath(sys.argv[0]))
    # python 3 compatibility stuff.
    # Simplified version of scipy strategy: copy files into
    # build/py3k, and patch them using lib2to3.
    if sys.version_info[0] == 3:
        try:
            import lib2to3cache
        except ImportError:
            pass
        local_path = os.path.join(local_path, 'build', 'py3k')
        if os.path.exists(local_path):
            shutil.rmtree(local_path)
        print("Copying source tree into build/py3k for 2to3 transformation"
              "...")
        shutil.copytree(os.path.join(old_path, 'scikits'),
                        os.path.join(local_path, 'scikits'))
        import lib2to3.main
        from io import StringIO
        print("Converting to Python3 via 2to3...")
        _old_stdout = sys.stdout
        try:
            sys.stdout = StringIO()  # supress noisy output
            res = lib2to3.main.main("lib2to3.fixes", ['-w'] + [local_path])
        finally:
            sys.stdout = _old_stdout

        if res != 0:
            raise Exception('2to3 failed, exiting ...')

    os.chdir(local_path)
    sys.path.insert(0, local_path)

    setup(configuration=configuration,
          name=DISTNAME,
          maintainer=MAINTAINER,
          include_package_data=True,
          maintainer_email=MAINTAINER_EMAIL,
          description=DESCRIPTION,
          license=LICENSE,
          url=URL,
          version=VERSION,
          download_url=DOWNLOAD_URL,
          long_description=LONG_DESCRIPTION,
          zip_safe=False,  # the package can run out of an .egg file
          classifiers=[
              'Intended Audience :: Science/Research',
              'Intended Audience :: Developers',
              'License :: OSI Approved',
              'Programming Language :: C',
              'Programming Language :: Python',
              'Topic :: Software Development',
              'Topic :: Scientific/Engineering',
              'Operating System :: Microsoft :: Windows',
              'Operating System :: POSIX',
              'Operating System :: Unix',
              'Operating System :: MacOS'
             ]
    )<|MERGE_RESOLUTION|>--- conflicted
+++ resolved
@@ -9,19 +9,6 @@
 import os
 import shutil
 
-<<<<<<< HEAD
-DISTNAME            = 'scikits.learn'
-DESCRIPTION         = 'A set of python modules for machine learning and data mining'
-LONG_DESCRIPTION    = open('README.rst').read()
-MAINTAINER          = 'Fabian Pedregosa'
-MAINTAINER_EMAIL    = 'fabian.pedregosa@inria.fr'
-URL                 = 'http://scikit-learn.sourceforge.net'
-LICENSE             = 'new BSD'
-DOWNLOAD_URL        = 'http://sourceforge.net/projects/scikit-learn/files/'
-VERSION             = '0.7.1'
-
-import setuptools # we are using a setuptools namespace
-=======
 DISTNAME = 'scikits.learn'
 DESCRIPTION = 'A set of python modules for machine learning and data mining'
 LONG_DESCRIPTION = open('README.rst').read()
@@ -33,7 +20,6 @@
 VERSION = '0.8-git'
 
 import setuptools  # we are using a setuptools namespace
->>>>>>> 2f40141d
 from numpy.distutils.core import setup
 
 
