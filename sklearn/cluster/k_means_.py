--- conflicted
+++ resolved
@@ -853,29 +853,6 @@
             (counts <= 1), counts <= reassignment_ratio * counts.max())
         number_of_reassignments = to_reassign.sum()
         if number_of_reassignments:
-<<<<<<< HEAD
-            # Pick new clusters amongst observations with a probability
-            # proportional to their closeness to their center
-            distance_to_centers = np.asarray(centers[nearest_center] - X)
-            distance_to_centers **= 2
-            distance_to_centers = distance_to_centers.sum(axis=1)
-            # Flip the ordering of the distances
-            distance_to_centers -= distance_to_centers.max()
-            distance_to_centers *= -1
-            rand_vals = random_state.rand(number_of_reassignments)
-            rand_vals *= distance_to_centers.sum()
-            new_centers = np.searchsorted(distance_to_centers.cumsum(),
-                                          rand_vals)
-            new_centers = X[new_centers]
-            if verbose:
-                n_reassigns = to_reassign.sum()
-                if n_reassigns:
-                    print("[_mini_batch_step] Reassigning %i cluster centers."
-                          % n_reassigns)
-            if sp.issparse(new_centers) and not sp.issparse(centers):
-                new_centers = new_centers.toarray()
-            centers[to_reassign] = new_centers
-=======
             # Pick new clusters amongst observations with probability
             # proportional to their closeness to their center.
             # Flip the ordering of the distances.
@@ -896,7 +873,6 @@
                                 centers)
             else:
                 centers[to_reassign] = X[new_centers]
->>>>>>> c9ba2c39
 
     # implementation for the sparse CSR reprensation completely written in
     # cython
